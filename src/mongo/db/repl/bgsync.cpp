--- conflicted
+++ resolved
@@ -460,10 +460,7 @@
         // reset _last fields with current oplog data
         _lastOpTimeFetched = _replCoord->getMyLastOptime();
         {
-<<<<<<< HEAD
-=======
             Lock::DBLock lk(txn->lockState(), "local", MODE_X);
->>>>>>> d2695df1
             WriteUnitOfWork uow(txn);
             loadLastAppliedHash(txn);
             uow.commit();
