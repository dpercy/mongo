/**
 *    Copyright (C) 2014 MongoDB Inc.
 *
 *    This program is free software: you can redistribute it and/or  modify
 *    it under the terms of the GNU Affero General Public License, version 3,
 *    as published by the Free Software Foundation.
 *
 *    This program is distributed in the hope that it will be useful,
 *    but WITHOUT ANY WARRANTY; without even the implied warranty of
 *    MERCHANTABILITY or FITNESS FOR A PARTICULAR PURPOSE.  See the
 *    GNU Affero General Public License for more details.
 *
 *    You should have received a copy of the GNU Affero General Public License
 *    along with this program.  If not, see <http://www.gnu.org/licenses/>.
 *
 *    As a special exception, the copyright holders give permission to link the
 *    code of portions of this program with the OpenSSL library under certain
 *    conditions as described in each individual source file and distribute
 *    linked combinations including the program with the OpenSSL library. You
 *    must comply with the GNU Affero General Public License in all respects for
 *    all of the code used other than as permitted herein. If you modify file(s)
 *    with this exception, you may extend this exception to your version of the
 *    file(s), but you are not obligated to do so. If you do not wish to do so,
 *    delete this exception statement from your version. If you delete this
 *    exception statement from all source files in the program, then also delete
 *    it in the license file.
 */

#define MONGO_LOG_DEFAULT_COMPONENT ::mongo::logger::LogComponent::kReplication

#include "mongo/platform/basic.h"

#include "mongo/db/repl/minvalid.h"

#include "mongo/bson/optime.h"
#include "mongo/db/concurrency/d_concurrency.h"
#include "mongo/db/dbhelpers.h"
#include "mongo/db/jsobj.h"
#include "mongo/db/operation_context.h"
#include "mongo/db/operation_context_impl.h"
#include "mongo/util/log.h"

namespace mongo {
namespace repl {

namespace {
    const char* initialSyncFlagString = "doingInitialSync";
    const BSONObj initialSyncFlag(BSON(initialSyncFlagString << true));
    const char* minvalidNS = "local.replset.minvalid";
} // namespace

    void clearInitialSyncFlag(OperationContext* txn) {
        Lock::DBLock lk(txn->lockState(), "local", MODE_X);
        WriteUnitOfWork wunit(txn);
        Helpers::putSingleton(txn, minvalidNS, BSON("$unset" << initialSyncFlag));
        wunit.commit();
    }

    void setInitialSyncFlag(OperationContext* txn) {
        Lock::DBLock lk(txn->lockState(), "local", MODE_X);
        WriteUnitOfWork wunit(txn);
        Helpers::putSingleton(txn, minvalidNS, BSON("$set" << initialSyncFlag));
        wunit.commit();
    }

    bool getInitialSyncFlag() {
        OperationContextImpl txn;
<<<<<<< HEAD

=======
        Lock::DBLock lk(txn.lockState(), "local", MODE_X);
>>>>>>> d2695df1
        WriteUnitOfWork uow( &txn );
        BSONObj mv;
        bool found = Helpers::getSingleton( &txn, minvalidNS, mv);
        uow.commit();

        if (found) {
            return mv[initialSyncFlagString].trueValue();
        }
        return false;
    }

    void setMinValid(OperationContext* ctx, OpTime ts) {
        Lock::DBLock lk(ctx->lockState(), "local", MODE_X);
        {
            WriteUnitOfWork wunit(ctx);
            Helpers::putSingleton(ctx, minvalidNS, BSON("$set" << BSON("ts" << ts)));
            wunit.commit();
        }
    }

    OpTime getMinValid(OperationContext* txn) {
        WriteUnitOfWork wunit(txn);
        BSONObj mv;
        bool found = Helpers::getSingleton(txn, minvalidNS, mv);
        wunit.commit();
        if (found) {
            return mv["ts"]._opTime();
        }
        return OpTime();
    }

}
}<|MERGE_RESOLUTION|>--- conflicted
+++ resolved
@@ -65,11 +65,7 @@
 
     bool getInitialSyncFlag() {
         OperationContextImpl txn;
-<<<<<<< HEAD
-
-=======
         Lock::DBLock lk(txn.lockState(), "local", MODE_X);
->>>>>>> d2695df1
         WriteUnitOfWork uow( &txn );
         BSONObj mv;
         bool found = Helpers::getSingleton( &txn, minvalidNS, mv);
