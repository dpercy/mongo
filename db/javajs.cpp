// java.cpp

#include "stdafx.h"
#include <iostream>
#include <map>
#include <list>

#undef yassert
#include <boost/filesystem/convenience.hpp>
#undef assert
#define assert xassert
#define yassert 1

using namespace boost::filesystem;          

#include "javajs.h"
#include "jsobj.h"

using namespace std;

JavaJSImpl JavaJS;

JavaJSImpl::JavaJSImpl(){

  char * ed = findEd();
  stringstream ss;

#if defined(_WIN32)
  char colon = ';';
#else
  char colon = ':';
#endif

  ss << "-Djava.class.path=.";
  ss << colon << ed << "/build/";

  {
	  path includeDir(ed);
	  includeDir /= "include";
	  directory_iterator end;
	  directory_iterator i(includeDir);
	  while( i != end ) {
		  path p = *i;
		  ss << colon << p.string();
		  i++;
	  }
  }

#if defined(_WIN32)
  ss << colon << "C:\\Program Files\\Java\\jdk1.6.0_05\\lib\\tools.jar";
#else
  ss << colon << "/opt/java/lib/tools.jar";
#endif

  if( getenv( "CLASSPATH" ) )
	  ss << colon << getenv( "CLASSPATH" );

  string s = ss.str();
  char *p = (char *) s.c_str();
  char *q = p;
#if defined(_WIN32)
  while( *p ) {
	  if( *p == '/' ) *p = '\\';
	  p++;
  }
#endif
  cout << "using classpath: " << q << endl;

  JavaVMOption options[2];
  options[0].optionString = q;
  options[1].optionString = "-Djava.awt.headless=true";
  
  JavaVMInitArgs vm_args;  
  vm_args.version = JNI_VERSION_1_4;
  vm_args.options = options;
  vm_args.nOptions = 2;
  vm_args.ignoreUnrecognized = JNI_TRUE;

  cerr << "Creating JVM" << endl;
  jint res = JNI_CreateJavaVM( &_jvm, (void**) &_env, &vm_args);
  if ( res )
    throw "couldn't make jni ";

  assert( _jvm );

  _dbhook = findClass( "ed/js/DBHook" );
  jassert( _dbhook );

  _scopeCreate = _env->GetStaticMethodID( _dbhook , "scopeCreate" , "()J" );
  _scopeReset = _env->GetStaticMethodID( _dbhook , "scopeReset" , "(J)Z" );
  _scopeFree = _env->GetStaticMethodID( _dbhook , "scopeFree" , "(J)V" );

  _scopeGetNumber = _env->GetStaticMethodID( _dbhook , "scopeGetNumber" , "(JLjava/lang/String;)D" );
  _scopeGetString = _env->GetStaticMethodID( _dbhook , "scopeGetString" , "(JLjava/lang/String;)Ljava/lang/String;" );
  _scopeGetObject = _env->GetStaticMethodID( _dbhook , "scopeGetObject" , "(JLjava/lang/String;Ljava/nio/ByteBuffer;)I" );
  _scopeGuessObjectSize = _env->GetStaticMethodID( _dbhook , "scopeGuessObjectSize" , "(JLjava/lang/String;)J" );

  _scopeSetNumber = _env->GetStaticMethodID( _dbhook , "scopeSetNumber" , "(JLjava/lang/String;D)Z" );
  _scopeSetString = _env->GetStaticMethodID( _dbhook , "scopeSetString" , "(JLjava/lang/String;Ljava/lang/String;)Z" );
  _scopeSetObject = _env->GetStaticMethodID( _dbhook , "scopeSetObject" , "(JLjava/lang/String;Ljava/nio/ByteBuffer;)Z" );

  _functionCreate = _env->GetStaticMethodID( _dbhook , "functionCreate" , "(Ljava/lang/String;)J" );
  _invoke = _env->GetStaticMethodID( _dbhook , "invoke" , "(JJ)I" );
  
  jassert( _scopeCreate );  
  jassert( _scopeReset );
  jassert( _scopeFree );

  jassert( _scopeGetNumber );
  jassert( _scopeGetString );
  jassert( _scopeGetObject );
  jassert( _scopeGuessObjectSize );

  jassert( _scopeSetNumber );
  jassert( _scopeSetString );
  jassert( _scopeSetObject );

  jassert( _functionCreate );
  jassert( _invoke );

  javajstest();  
}

JavaJSImpl::~JavaJSImpl(){
  if ( _jvm ){
    _jvm->DestroyJavaVM();
    cerr << "Destroying JVM" << endl;
  }
}

// scope

jlong JavaJSImpl::scopeCreate(){ 
  return _env->CallStaticLongMethod( _dbhook , _scopeCreate );
}

jboolean JavaJSImpl::scopeReset( jlong id ){
  return _env->CallStaticBooleanMethod( _dbhook , _scopeReset );
}

void JavaJSImpl::scopeFree( jlong id ){
  _env->CallStaticVoidMethod( _dbhook , _scopeFree );
}

// scope setters

bool JavaJSImpl::scopeSetNumber( jlong id , char * field , double val ){
  return _env->CallStaticBooleanMethod( _dbhook , _scopeSetNumber , id , _env->NewStringUTF( field ) , val );
}

bool JavaJSImpl::scopeSetString( jlong id , char * field , char * val ){
  return _env->CallStaticBooleanMethod( _dbhook , _scopeSetString , id , _env->NewStringUTF( field ) , _env->NewStringUTF( val ) );
}

bool JavaJSImpl::scopeSetObject( jlong id , char * field , JSObj * obj ){
  jobject bb = 0;
  if ( obj )
    bb = _env->NewDirectByteBuffer( (void*)(obj->objdata()) , (obj->objsize()) );

  return _env->CallStaticBooleanMethod( _dbhook , _scopeSetObject , id , _env->NewStringUTF( field ) , bb );
}

// scope getters

double JavaJSImpl::scopeGetNumber( jlong id , char * field ){
  return _env->CallStaticDoubleMethod( _dbhook , _scopeGetNumber , id , _env->NewStringUTF( field ) );
}

char * JavaJSImpl::scopeGetString( jlong id , char * field ){
  jstring s = (jstring)_env->CallStaticObjectMethod( _dbhook , _scopeGetString , id , _env->NewStringUTF( field ) );
  if ( ! s )
    return 0;
  
  const char * c = _env->GetStringUTFChars( s , 0 );
  char * buf = new char[ strlen(c) + 1 ];
  strcpy( buf , c );
  _env->ReleaseStringUTFChars( s , c );

  return buf;
}

JSObj * JavaJSImpl::scopeGetObject( jlong id , char * field ){

  jlong guess = _env->CallStaticIntMethod( _dbhook , _scopeGuessObjectSize , id , _env->NewStringUTF( field ) );
  cout << "guess : " << guess << endl;

  char * buf = new char( (int) guess );
  jobject bb = _env->NewDirectByteBuffer( (void*)buf , guess );
  
  int len = _env->CallStaticIntMethod( _dbhook , _scopeGetObject , id , _env->NewStringUTF( field ) , bb );
  
  buf[len] = 0;
  return new JSObj( buf , true );
}

// other

jlong JavaJSImpl::functionCreate( const char * code ){
  jstring s = _env->NewStringUTF( code );  
  jassert( s );
  jlong id = _env->CallStaticLongMethod( _dbhook , _functionCreate , s );
  return id;
}
 
int JavaJSImpl::invoke( jlong scope , jlong function ){
  return _env->CallStaticIntMethod( _dbhook , _invoke , scope , function );
}

// --- fun run method

void JavaJSImpl::run( char * js ){
  jclass c = findClass( "ed/js/JS" );
  jassert( c );
  
  jmethodID m = _env->GetStaticMethodID( c , "eval" , "(Ljava/lang/String;)Ljava/lang/Object;" );
  jassert( m );
  
  jstring s = _env->NewStringUTF( js );
  cout << _env->CallStaticObjectMethod( c , m , s ) << endl;
}

void JavaJSImpl::printException(){
  jthrowable exc = _env->ExceptionOccurred();
  if ( exc ){
    _env->ExceptionDescribe();
    _env->ExceptionClear();
  }

}

void jasserted(const char *msg, const char *file, unsigned line) { 
  
  cout << "Java Assertion failure " << msg << " " << file << " " << line << endl;
  JavaJS.printException();
  throw AssertionException();
}


char * findEd(){
#if defined(_WIN32)

	return "c:/l/ed/ed";

#else

  static list<char*> possibleEdDirs;
  if ( ! possibleEdDirs.size() ){
    possibleEdDirs.push_back( "../../ed/ed/" ); // this one for dwight dev box
    possibleEdDirs.push_back( "../ed/" );
    possibleEdDirs.push_back( "../../ed/" );
  }

  for ( list<char*>::iterator i = possibleEdDirs.begin() ; i != possibleEdDirs.end(); i++ ){
    char * temp = *i;
    DIR * test = opendir( temp );
    if ( ! test )
      continue;
    
    closedir( test );
    cout << "found ed at : " << temp << endl;
    return temp;
  }
  
  return 0;
#endif
};

// ----

int javajstest(){

  jlong scope = JavaJS.scopeCreate();
  jlong func = JavaJS.functionCreate( "foo = 5.6; bar = \"eliot\"; abc = { foo : 517 }; " );

  JSObj * o = 0;

  cout << "scope : " << scope << endl;
  cout << "func : " << func << endl;  
  cout << "ret : " << JavaJS.invoke( scope , func ) << endl;
  
  cout << " foo : " << JavaJS.scopeGetNumber( scope , "foo" ) << endl;
  cout << " bar : " << JavaJS.scopeGetString( scope , "bar" ) << endl;
  
  JSObj * obj = JavaJS.scopeGetObject( scope , "abc" );
  cout << obj->toString() << endl;

  JavaJS.scopeSetObject( scope , "obj" , obj );
  cout << "func2 start" << endl;
  jlong func2 = JavaJS.functionCreate( "print( tojson( obj ) );" );
  cout << "\t here" << endl;
<<<<<<< HEAD
  int res = JavaJS.invoke( scope , func2 , obj );
  jassert( ! res );
=======
  jassert( ! JavaJS.invoke( scope , func2 ) );
>>>>>>> 462460c3
  cout << "func2 end" << endl;

  cout << "func3 start" << endl;
  jassert( JavaJS.scopeSetNumber( scope , "a" , 5.17 ) );
  jassert( JavaJS.scopeSetString( scope , "b" , "eliot" ) );
  
  jlong func3 = JavaJS.functionCreate( "print( \"5.17 == \" + a );  print( \"eliot == \" + b ); " );
  jassert( ! JavaJS.invoke( scope , func3 ) );
  cout << "func3 end" << endl;

  cout << "func4 start" << endl;
  jassert( JavaJS.scopeSetObject( scope , "c" , obj ) );
  jlong func4 = JavaJS.functionCreate( "print( \"setObject : 517 == \" + c.foo );" );
  jassert( func4 );
  jassert( ! JavaJS.invoke( scope , func4 ) );
  cout << "func4 done" << endl;

  cout << "func5 start" << endl;
  jlong func5 = JavaJS.functionCreate( "function(){ print( \"this is fun\" ); } " );
  jassert( func5 );
  jassert( ! JavaJS.invoke( scope , func5 ) );
  cout << "func5 done" << endl;

  return 0;

}

#if defined(_MAIN)
int main() { return javajstest(); }
#endif
<|MERGE_RESOLUTION|>--- conflicted
+++ resolved
@@ -1,326 +1,321 @@
-// java.cpp
-
-#include "stdafx.h"
-#include <iostream>
-#include <map>
-#include <list>
-
-#undef yassert
-#include <boost/filesystem/convenience.hpp>
-#undef assert
-#define assert xassert
-#define yassert 1
-
-using namespace boost::filesystem;          
-
-#include "javajs.h"
-#include "jsobj.h"
-
-using namespace std;
-
-JavaJSImpl JavaJS;
-
-JavaJSImpl::JavaJSImpl(){
-
-  char * ed = findEd();
-  stringstream ss;
-
-#if defined(_WIN32)
-  char colon = ';';
-#else
-  char colon = ':';
-#endif
-
-  ss << "-Djava.class.path=.";
-  ss << colon << ed << "/build/";
-
-  {
-	  path includeDir(ed);
-	  includeDir /= "include";
-	  directory_iterator end;
-	  directory_iterator i(includeDir);
-	  while( i != end ) {
-		  path p = *i;
-		  ss << colon << p.string();
-		  i++;
-	  }
-  }
-
-#if defined(_WIN32)
-  ss << colon << "C:\\Program Files\\Java\\jdk1.6.0_05\\lib\\tools.jar";
-#else
-  ss << colon << "/opt/java/lib/tools.jar";
-#endif
-
-  if( getenv( "CLASSPATH" ) )
-	  ss << colon << getenv( "CLASSPATH" );
-
-  string s = ss.str();
-  char *p = (char *) s.c_str();
-  char *q = p;
-#if defined(_WIN32)
-  while( *p ) {
-	  if( *p == '/' ) *p = '\\';
-	  p++;
-  }
-#endif
-  cout << "using classpath: " << q << endl;
-
-  JavaVMOption options[2];
-  options[0].optionString = q;
-  options[1].optionString = "-Djava.awt.headless=true";
-  
-  JavaVMInitArgs vm_args;  
-  vm_args.version = JNI_VERSION_1_4;
-  vm_args.options = options;
-  vm_args.nOptions = 2;
-  vm_args.ignoreUnrecognized = JNI_TRUE;
-
-  cerr << "Creating JVM" << endl;
-  jint res = JNI_CreateJavaVM( &_jvm, (void**) &_env, &vm_args);
-  if ( res )
-    throw "couldn't make jni ";
-
-  assert( _jvm );
-
-  _dbhook = findClass( "ed/js/DBHook" );
-  jassert( _dbhook );
-
-  _scopeCreate = _env->GetStaticMethodID( _dbhook , "scopeCreate" , "()J" );
-  _scopeReset = _env->GetStaticMethodID( _dbhook , "scopeReset" , "(J)Z" );
-  _scopeFree = _env->GetStaticMethodID( _dbhook , "scopeFree" , "(J)V" );
-
-  _scopeGetNumber = _env->GetStaticMethodID( _dbhook , "scopeGetNumber" , "(JLjava/lang/String;)D" );
-  _scopeGetString = _env->GetStaticMethodID( _dbhook , "scopeGetString" , "(JLjava/lang/String;)Ljava/lang/String;" );
-  _scopeGetObject = _env->GetStaticMethodID( _dbhook , "scopeGetObject" , "(JLjava/lang/String;Ljava/nio/ByteBuffer;)I" );
-  _scopeGuessObjectSize = _env->GetStaticMethodID( _dbhook , "scopeGuessObjectSize" , "(JLjava/lang/String;)J" );
-
-  _scopeSetNumber = _env->GetStaticMethodID( _dbhook , "scopeSetNumber" , "(JLjava/lang/String;D)Z" );
-  _scopeSetString = _env->GetStaticMethodID( _dbhook , "scopeSetString" , "(JLjava/lang/String;Ljava/lang/String;)Z" );
-  _scopeSetObject = _env->GetStaticMethodID( _dbhook , "scopeSetObject" , "(JLjava/lang/String;Ljava/nio/ByteBuffer;)Z" );
-
-  _functionCreate = _env->GetStaticMethodID( _dbhook , "functionCreate" , "(Ljava/lang/String;)J" );
-  _invoke = _env->GetStaticMethodID( _dbhook , "invoke" , "(JJ)I" );
-  
-  jassert( _scopeCreate );  
-  jassert( _scopeReset );
-  jassert( _scopeFree );
-
-  jassert( _scopeGetNumber );
-  jassert( _scopeGetString );
-  jassert( _scopeGetObject );
-  jassert( _scopeGuessObjectSize );
-
-  jassert( _scopeSetNumber );
-  jassert( _scopeSetString );
-  jassert( _scopeSetObject );
-
-  jassert( _functionCreate );
-  jassert( _invoke );
-
-  javajstest();  
-}
-
-JavaJSImpl::~JavaJSImpl(){
-  if ( _jvm ){
-    _jvm->DestroyJavaVM();
-    cerr << "Destroying JVM" << endl;
-  }
-}
-
-// scope
-
-jlong JavaJSImpl::scopeCreate(){ 
-  return _env->CallStaticLongMethod( _dbhook , _scopeCreate );
-}
-
-jboolean JavaJSImpl::scopeReset( jlong id ){
-  return _env->CallStaticBooleanMethod( _dbhook , _scopeReset );
-}
-
-void JavaJSImpl::scopeFree( jlong id ){
-  _env->CallStaticVoidMethod( _dbhook , _scopeFree );
-}
-
-// scope setters
-
-bool JavaJSImpl::scopeSetNumber( jlong id , char * field , double val ){
-  return _env->CallStaticBooleanMethod( _dbhook , _scopeSetNumber , id , _env->NewStringUTF( field ) , val );
-}
-
-bool JavaJSImpl::scopeSetString( jlong id , char * field , char * val ){
-  return _env->CallStaticBooleanMethod( _dbhook , _scopeSetString , id , _env->NewStringUTF( field ) , _env->NewStringUTF( val ) );
-}
-
-bool JavaJSImpl::scopeSetObject( jlong id , char * field , JSObj * obj ){
-  jobject bb = 0;
-  if ( obj )
-    bb = _env->NewDirectByteBuffer( (void*)(obj->objdata()) , (obj->objsize()) );
-
-  return _env->CallStaticBooleanMethod( _dbhook , _scopeSetObject , id , _env->NewStringUTF( field ) , bb );
-}
-
-// scope getters
-
-double JavaJSImpl::scopeGetNumber( jlong id , char * field ){
-  return _env->CallStaticDoubleMethod( _dbhook , _scopeGetNumber , id , _env->NewStringUTF( field ) );
-}
-
-char * JavaJSImpl::scopeGetString( jlong id , char * field ){
-  jstring s = (jstring)_env->CallStaticObjectMethod( _dbhook , _scopeGetString , id , _env->NewStringUTF( field ) );
-  if ( ! s )
-    return 0;
-  
-  const char * c = _env->GetStringUTFChars( s , 0 );
-  char * buf = new char[ strlen(c) + 1 ];
-  strcpy( buf , c );
-  _env->ReleaseStringUTFChars( s , c );
-
-  return buf;
-}
-
-JSObj * JavaJSImpl::scopeGetObject( jlong id , char * field ){
-
-  jlong guess = _env->CallStaticIntMethod( _dbhook , _scopeGuessObjectSize , id , _env->NewStringUTF( field ) );
-  cout << "guess : " << guess << endl;
-
-  char * buf = new char( (int) guess );
-  jobject bb = _env->NewDirectByteBuffer( (void*)buf , guess );
-  
-  int len = _env->CallStaticIntMethod( _dbhook , _scopeGetObject , id , _env->NewStringUTF( field ) , bb );
-  
-  buf[len] = 0;
-  return new JSObj( buf , true );
-}
-
-// other
-
-jlong JavaJSImpl::functionCreate( const char * code ){
-  jstring s = _env->NewStringUTF( code );  
-  jassert( s );
-  jlong id = _env->CallStaticLongMethod( _dbhook , _functionCreate , s );
-  return id;
-}
- 
-int JavaJSImpl::invoke( jlong scope , jlong function ){
-  return _env->CallStaticIntMethod( _dbhook , _invoke , scope , function );
-}
-
-// --- fun run method
-
-void JavaJSImpl::run( char * js ){
-  jclass c = findClass( "ed/js/JS" );
-  jassert( c );
-  
-  jmethodID m = _env->GetStaticMethodID( c , "eval" , "(Ljava/lang/String;)Ljava/lang/Object;" );
-  jassert( m );
-  
-  jstring s = _env->NewStringUTF( js );
-  cout << _env->CallStaticObjectMethod( c , m , s ) << endl;
-}
-
-void JavaJSImpl::printException(){
-  jthrowable exc = _env->ExceptionOccurred();
-  if ( exc ){
-    _env->ExceptionDescribe();
-    _env->ExceptionClear();
-  }
-
-}
-
-void jasserted(const char *msg, const char *file, unsigned line) { 
-  
-  cout << "Java Assertion failure " << msg << " " << file << " " << line << endl;
-  JavaJS.printException();
-  throw AssertionException();
-}
-
-
-char * findEd(){
-#if defined(_WIN32)
-
-	return "c:/l/ed/ed";
-
-#else
-
-  static list<char*> possibleEdDirs;
-  if ( ! possibleEdDirs.size() ){
-    possibleEdDirs.push_back( "../../ed/ed/" ); // this one for dwight dev box
-    possibleEdDirs.push_back( "../ed/" );
-    possibleEdDirs.push_back( "../../ed/" );
-  }
-
-  for ( list<char*>::iterator i = possibleEdDirs.begin() ; i != possibleEdDirs.end(); i++ ){
-    char * temp = *i;
-    DIR * test = opendir( temp );
-    if ( ! test )
-      continue;
-    
-    closedir( test );
-    cout << "found ed at : " << temp << endl;
-    return temp;
-  }
-  
-  return 0;
-#endif
-};
-
-// ----
-
-int javajstest(){
-
-  jlong scope = JavaJS.scopeCreate();
-  jlong func = JavaJS.functionCreate( "foo = 5.6; bar = \"eliot\"; abc = { foo : 517 }; " );
-
-  JSObj * o = 0;
-
-  cout << "scope : " << scope << endl;
-  cout << "func : " << func << endl;  
-  cout << "ret : " << JavaJS.invoke( scope , func ) << endl;
-  
-  cout << " foo : " << JavaJS.scopeGetNumber( scope , "foo" ) << endl;
-  cout << " bar : " << JavaJS.scopeGetString( scope , "bar" ) << endl;
-  
-  JSObj * obj = JavaJS.scopeGetObject( scope , "abc" );
-  cout << obj->toString() << endl;
-
-  JavaJS.scopeSetObject( scope , "obj" , obj );
-  cout << "func2 start" << endl;
-  jlong func2 = JavaJS.functionCreate( "print( tojson( obj ) );" );
-  cout << "\t here" << endl;
-<<<<<<< HEAD
-  int res = JavaJS.invoke( scope , func2 , obj );
-  jassert( ! res );
-=======
-  jassert( ! JavaJS.invoke( scope , func2 ) );
->>>>>>> 462460c3
-  cout << "func2 end" << endl;
-
-  cout << "func3 start" << endl;
-  jassert( JavaJS.scopeSetNumber( scope , "a" , 5.17 ) );
-  jassert( JavaJS.scopeSetString( scope , "b" , "eliot" ) );
-  
-  jlong func3 = JavaJS.functionCreate( "print( \"5.17 == \" + a );  print( \"eliot == \" + b ); " );
-  jassert( ! JavaJS.invoke( scope , func3 ) );
-  cout << "func3 end" << endl;
-
-  cout << "func4 start" << endl;
-  jassert( JavaJS.scopeSetObject( scope , "c" , obj ) );
-  jlong func4 = JavaJS.functionCreate( "print( \"setObject : 517 == \" + c.foo );" );
-  jassert( func4 );
-  jassert( ! JavaJS.invoke( scope , func4 ) );
-  cout << "func4 done" << endl;
-
-  cout << "func5 start" << endl;
-  jlong func5 = JavaJS.functionCreate( "function(){ print( \"this is fun\" ); } " );
-  jassert( func5 );
-  jassert( ! JavaJS.invoke( scope , func5 ) );
-  cout << "func5 done" << endl;
-
-  return 0;
-
-}
-
-#if defined(_MAIN)
-int main() { return javajstest(); }
-#endif
+// java.cpp
+
+#include "stdafx.h"
+#include <iostream>
+#include <map>
+#include <list>
+
+#undef yassert
+#include <boost/filesystem/convenience.hpp>
+#undef assert
+#define assert xassert
+#define yassert 1
+
+using namespace boost::filesystem;          
+
+#include "javajs.h"
+#include "jsobj.h"
+
+using namespace std;
+
+JavaJSImpl JavaJS;
+
+JavaJSImpl::JavaJSImpl(){
+
+  char * ed = findEd();
+  stringstream ss;
+
+#if defined(_WIN32)
+  char colon = ';';
+#else
+  char colon = ':';
+#endif
+
+  ss << "-Djava.class.path=.";
+  ss << colon << ed << "/build/";
+
+  {
+	  path includeDir(ed);
+	  includeDir /= "include";
+	  directory_iterator end;
+	  directory_iterator i(includeDir);
+	  while( i != end ) {
+		  path p = *i;
+		  ss << colon << p.string();
+		  i++;
+	  }
+  }
+
+#if defined(_WIN32)
+  ss << colon << "C:\\Program Files\\Java\\jdk1.6.0_05\\lib\\tools.jar";
+#else
+  ss << colon << "/opt/java/lib/tools.jar";
+#endif
+
+  if( getenv( "CLASSPATH" ) )
+	  ss << colon << getenv( "CLASSPATH" );
+
+  string s = ss.str();
+  char *p = (char *) s.c_str();
+  char *q = p;
+#if defined(_WIN32)
+  while( *p ) {
+	  if( *p == '/' ) *p = '\\';
+	  p++;
+  }
+#endif
+  cout << "using classpath: " << q << endl;
+
+  JavaVMOption options[2];
+  options[0].optionString = q;
+  options[1].optionString = "-Djava.awt.headless=true";
+  
+  JavaVMInitArgs vm_args;  
+  vm_args.version = JNI_VERSION_1_4;
+  vm_args.options = options;
+  vm_args.nOptions = 2;
+  vm_args.ignoreUnrecognized = JNI_TRUE;
+
+  cerr << "Creating JVM" << endl;
+  jint res = JNI_CreateJavaVM( &_jvm, (void**) &_env, &vm_args);
+  if ( res )
+    throw "couldn't make jni ";
+
+  assert( _jvm );
+
+  _dbhook = findClass( "ed/js/DBHook" );
+  jassert( _dbhook );
+
+  _scopeCreate = _env->GetStaticMethodID( _dbhook , "scopeCreate" , "()J" );
+  _scopeReset = _env->GetStaticMethodID( _dbhook , "scopeReset" , "(J)Z" );
+  _scopeFree = _env->GetStaticMethodID( _dbhook , "scopeFree" , "(J)V" );
+
+  _scopeGetNumber = _env->GetStaticMethodID( _dbhook , "scopeGetNumber" , "(JLjava/lang/String;)D" );
+  _scopeGetString = _env->GetStaticMethodID( _dbhook , "scopeGetString" , "(JLjava/lang/String;)Ljava/lang/String;" );
+  _scopeGetObject = _env->GetStaticMethodID( _dbhook , "scopeGetObject" , "(JLjava/lang/String;Ljava/nio/ByteBuffer;)I" );
+  _scopeGuessObjectSize = _env->GetStaticMethodID( _dbhook , "scopeGuessObjectSize" , "(JLjava/lang/String;)J" );
+
+  _scopeSetNumber = _env->GetStaticMethodID( _dbhook , "scopeSetNumber" , "(JLjava/lang/String;D)Z" );
+  _scopeSetString = _env->GetStaticMethodID( _dbhook , "scopeSetString" , "(JLjava/lang/String;Ljava/lang/String;)Z" );
+  _scopeSetObject = _env->GetStaticMethodID( _dbhook , "scopeSetObject" , "(JLjava/lang/String;Ljava/nio/ByteBuffer;)Z" );
+
+  _functionCreate = _env->GetStaticMethodID( _dbhook , "functionCreate" , "(Ljava/lang/String;)J" );
+  _invoke = _env->GetStaticMethodID( _dbhook , "invoke" , "(JJ)I" );
+  
+  jassert( _scopeCreate );  
+  jassert( _scopeReset );
+  jassert( _scopeFree );
+
+  jassert( _scopeGetNumber );
+  jassert( _scopeGetString );
+  jassert( _scopeGetObject );
+  jassert( _scopeGuessObjectSize );
+
+  jassert( _scopeSetNumber );
+  jassert( _scopeSetString );
+  jassert( _scopeSetObject );
+
+  jassert( _functionCreate );
+  jassert( _invoke );
+
+  javajstest();  
+}
+
+JavaJSImpl::~JavaJSImpl(){
+  if ( _jvm ){
+    _jvm->DestroyJavaVM();
+    cerr << "Destroying JVM" << endl;
+  }
+}
+
+// scope
+
+jlong JavaJSImpl::scopeCreate(){ 
+  return _env->CallStaticLongMethod( _dbhook , _scopeCreate );
+}
+
+jboolean JavaJSImpl::scopeReset( jlong id ){
+  return _env->CallStaticBooleanMethod( _dbhook , _scopeReset );
+}
+
+void JavaJSImpl::scopeFree( jlong id ){
+  _env->CallStaticVoidMethod( _dbhook , _scopeFree );
+}
+
+// scope setters
+
+bool JavaJSImpl::scopeSetNumber( jlong id , char * field , double val ){
+  return _env->CallStaticBooleanMethod( _dbhook , _scopeSetNumber , id , _env->NewStringUTF( field ) , val );
+}
+
+bool JavaJSImpl::scopeSetString( jlong id , char * field , char * val ){
+  return _env->CallStaticBooleanMethod( _dbhook , _scopeSetString , id , _env->NewStringUTF( field ) , _env->NewStringUTF( val ) );
+}
+
+bool JavaJSImpl::scopeSetObject( jlong id , char * field , JSObj * obj ){
+  jobject bb = 0;
+  if ( obj )
+    bb = _env->NewDirectByteBuffer( (void*)(obj->objdata()) , (obj->objsize()) );
+
+  return _env->CallStaticBooleanMethod( _dbhook , _scopeSetObject , id , _env->NewStringUTF( field ) , bb );
+}
+
+// scope getters
+
+double JavaJSImpl::scopeGetNumber( jlong id , char * field ){
+  return _env->CallStaticDoubleMethod( _dbhook , _scopeGetNumber , id , _env->NewStringUTF( field ) );
+}
+
+char * JavaJSImpl::scopeGetString( jlong id , char * field ){
+  jstring s = (jstring)_env->CallStaticObjectMethod( _dbhook , _scopeGetString , id , _env->NewStringUTF( field ) );
+  if ( ! s )
+    return 0;
+  
+  const char * c = _env->GetStringUTFChars( s , 0 );
+  char * buf = new char[ strlen(c) + 1 ];
+  strcpy( buf , c );
+  _env->ReleaseStringUTFChars( s , c );
+
+  return buf;
+}
+
+JSObj * JavaJSImpl::scopeGetObject( jlong id , char * field ){
+
+  jlong guess = _env->CallStaticIntMethod( _dbhook , _scopeGuessObjectSize , id , _env->NewStringUTF( field ) );
+  cout << "guess : " << guess << endl;
+
+  char * buf = new char( (int) guess );
+  jobject bb = _env->NewDirectByteBuffer( (void*)buf , guess );
+  
+  int len = _env->CallStaticIntMethod( _dbhook , _scopeGetObject , id , _env->NewStringUTF( field ) , bb );
+  
+  buf[len] = 0;
+  return new JSObj( buf , true );
+}
+
+// other
+
+jlong JavaJSImpl::functionCreate( const char * code ){
+  jstring s = _env->NewStringUTF( code );  
+  jassert( s );
+  jlong id = _env->CallStaticLongMethod( _dbhook , _functionCreate , s );
+  return id;
+}
+ 
+int JavaJSImpl::invoke( jlong scope , jlong function ){
+  return _env->CallStaticIntMethod( _dbhook , _invoke , scope , function );
+}
+
+// --- fun run method
+
+void JavaJSImpl::run( char * js ){
+  jclass c = findClass( "ed/js/JS" );
+  jassert( c );
+  
+  jmethodID m = _env->GetStaticMethodID( c , "eval" , "(Ljava/lang/String;)Ljava/lang/Object;" );
+  jassert( m );
+  
+  jstring s = _env->NewStringUTF( js );
+  cout << _env->CallStaticObjectMethod( c , m , s ) << endl;
+}
+
+void JavaJSImpl::printException(){
+  jthrowable exc = _env->ExceptionOccurred();
+  if ( exc ){
+    _env->ExceptionDescribe();
+    _env->ExceptionClear();
+  }
+
+}
+
+void jasserted(const char *msg, const char *file, unsigned line) { 
+  
+  cout << "Java Assertion failure " << msg << " " << file << " " << line << endl;
+  JavaJS.printException();
+  throw AssertionException();
+}
+
+
+char * findEd(){
+#if defined(_WIN32)
+
+	return "c:/l/ed/ed";
+
+#else
+
+  static list<char*> possibleEdDirs;
+  if ( ! possibleEdDirs.size() ){
+    possibleEdDirs.push_back( "../../ed/ed/" ); // this one for dwight dev box
+    possibleEdDirs.push_back( "../ed/" );
+    possibleEdDirs.push_back( "../../ed/" );
+  }
+
+  for ( list<char*>::iterator i = possibleEdDirs.begin() ; i != possibleEdDirs.end(); i++ ){
+    char * temp = *i;
+    DIR * test = opendir( temp );
+    if ( ! test )
+      continue;
+    
+    closedir( test );
+    cout << "found ed at : " << temp << endl;
+    return temp;
+  }
+  
+  return 0;
+#endif
+};
+
+// ----
+
+int javajstest(){
+
+  jlong scope = JavaJS.scopeCreate();
+  jlong func = JavaJS.functionCreate( "foo = 5.6; bar = \"eliot\"; abc = { foo : 517 }; " );
+
+  JSObj * o = 0;
+
+  cout << "scope : " << scope << endl;
+  cout << "func : " << func << endl;  
+  cout << "ret : " << JavaJS.invoke( scope , func ) << endl;
+  
+  cout << " foo : " << JavaJS.scopeGetNumber( scope , "foo" ) << endl;
+  cout << " bar : " << JavaJS.scopeGetString( scope , "bar" ) << endl;
+  
+  JSObj * obj = JavaJS.scopeGetObject( scope , "abc" );
+  cout << obj->toString() << endl;
+
+  JavaJS.scopeSetObject( scope , "obj" , obj );
+  cout << "func2 start" << endl;
+  jlong func2 = JavaJS.functionCreate( "print( tojson( obj ) );" );
+  cout << "\t here" << endl;
+  jassert( ! JavaJS.invoke( scope , func2 ) );
+  cout << "func2 end" << endl;
+
+  cout << "func3 start" << endl;
+  jassert( JavaJS.scopeSetNumber( scope , "a" , 5.17 ) );
+  jassert( JavaJS.scopeSetString( scope , "b" , "eliot" ) );
+  
+  jlong func3 = JavaJS.functionCreate( "print( \"5.17 == \" + a );  print( \"eliot == \" + b ); " );
+  jassert( ! JavaJS.invoke( scope , func3 ) );
+  cout << "func3 end" << endl;
+
+  cout << "func4 start" << endl;
+  jassert( JavaJS.scopeSetObject( scope , "c" , obj ) );
+  jlong func4 = JavaJS.functionCreate( "print( \"setObject : 517 == \" + c.foo );" );
+  jassert( func4 );
+  jassert( ! JavaJS.invoke( scope , func4 ) );
+  cout << "func4 done" << endl;
+
+  cout << "func5 start" << endl;
+  jlong func5 = JavaJS.functionCreate( "function(){ print( \"this is fun\" ); } " );
+  jassert( func5 );
+  jassert( ! JavaJS.invoke( scope , func5 ) );
+  cout << "func5 done" << endl;
+
+  return 0;
+
+}
+
+#if defined(_MAIN)
+int main() { return javajstest(); }
+#endif