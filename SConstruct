--- conflicted
+++ resolved
@@ -230,13 +230,10 @@
 add_option( "ssl" , "Enable SSL" , 0 , True )
 add_option( "ssl-fips-capability", "Enable the ability to activate FIPS 140-2 mode", 0, True );
 add_option( "rocksdb" , "Enable RocksDB" , 0 , False )
-<<<<<<< HEAD
 add_option( "wiredtiger" , "Enable WiredTiger" , 0 , False )
-=======
 add_option( "replication-implementation",
             "Controls what implementation is used for the replication system", "?", False,
             type="choice", choices=["impl", "legacy"], const="legacy", default="legacy" )
->>>>>>> 17f2ca21
 
 # library choices
 js_engine_choices = ['v8-3.12', 'v8-3.25', 'none']
